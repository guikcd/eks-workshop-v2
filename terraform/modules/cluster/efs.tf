resource "aws_security_group" "efs" {
  name        = "${local.cluster_name}-efs"
  description = "efs security group allow access to port 2049"
  vpc_id      = module.aws_vpc.vpc_id

  ingress {
    description = "allow inbound NFS traffic"
    from_port   = 2049
    to_port     = 2049
    protocol    = "tcp"
    cidr_blocks = [module.aws_vpc.vpc_cidr_block]
  }

  egress {
    from_port = 0
    to_port   = 0
    protocol  = "-1"
  }

  tags = merge(
    local.tags,
    {
      Name = "${local.cluster_name}-efssecuritygroup"
    }
  )
}

resource "aws_efs_file_system" "efsassets" {
  creation_token = "${local.cluster_name}-efs-assets"

  tags = merge(
    local.tags,
    {
      Name = "${local.cluster_name}-efs-assets"
    }
  )
}

resource "aws_efs_mount_target" "efsmtpvsubnet" {
  count = length(local.private_subnet_ids)

  file_system_id  = aws_efs_file_system.efsassets.id
<<<<<<< HEAD
  subnet_id       = local.private_subnet_ids[count.index]
  security_groups = [aws_security_group.efssecuritygroup.id]
}
=======
  subnet_id = local.private_subnet_ids[count.index]
  security_groups = [aws_security_group.efs.id]
 }
>>>>>>> 9017a813
 <|MERGE_RESOLUTION|>--- conflicted
+++ resolved
@@ -40,13 +40,7 @@
   count = length(local.private_subnet_ids)
 
   file_system_id  = aws_efs_file_system.efsassets.id
-<<<<<<< HEAD
-  subnet_id       = local.private_subnet_ids[count.index]
-  security_groups = [aws_security_group.efssecuritygroup.id]
-}
-=======
   subnet_id = local.private_subnet_ids[count.index]
   security_groups = [aws_security_group.efs.id]
  }
->>>>>>> 9017a813
  