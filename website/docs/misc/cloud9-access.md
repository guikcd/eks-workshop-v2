---
title: Cloud9 Access
---

If after running the Terraform script you do not see the Cloud9 instance named **eks-workshop** do the following:

Change the Environments dropdown to show **All account environments**.
![Change the Environments dropdown to show **All account environments**](./assets/cloud9-environments.png)
Under **Cloud9 IDE** Click **Open**.

If the Open link does not work, you will need to grant your user access to the Cloud9 instance.

From the AWS CLI modify the following code to give your user access to the Cloud9 instance:

```shell
aws cloud9 create-environment-membership --environment-id environment_id_from_arn  --user-arn arn:aws:sts::1234567890:assumed-role/Admin/somerole --permissions read-write
```

Two replacements will need to be made:

```text
arn:aws:sts::1234567890:assumed-role/Admin/somerole
```

The above arn should be replaced with the arn of the user or role that needs access to the Cloud9 instance.

```text
environment_id_from_arn
```

<<<<<<< HEAD
The `environment_id_from_arn` should be replaced with the `environment-id` from the arn of the instance you want to manage. The arn can be found by clicking on the instance name.  Everything after the last colon in the arn is the `environment-id`.
=======
The environment_id_from_arn should be replaced with the environment-id from the arn of the instance you want to manage.
The arn can be found by clicking on the instance name.  Everything after the last colon in the arn is the environment-id.
>>>>>>> e3fc8ebe

![cloud9-arn](./assets/cloud9-arn.png)

After entering the code with the replaced text in the CLI you should now be able to access the Cloud9 Instance.

```shell
$ aws cloud9 create-environment-membership --environment-id environment_id_from_arn  --user-arn arn:aws:sts::1234567890:assumed-role/Admin/somerole --permissions read-write
{
    "membership": {
        "permissions": "read-write",
        "userId": "XXXXXXXXXXXXXXXXXXX:someone",
        "userArn": "arn:aws:sts::111111111111:assumed-role/Admin/someone",
        "environmentId": "environment_id_from_arn",
        "lastAccess": "2023-04-07T09:27:56-04:00"
    }
}
```

[Click here](/introduction/ide.md) to return to "Accessing the IDE".<|MERGE_RESOLUTION|>--- conflicted
+++ resolved
@@ -28,12 +28,7 @@
 environment_id_from_arn
 ```
 
-<<<<<<< HEAD
-The `environment_id_from_arn` should be replaced with the `environment-id` from the arn of the instance you want to manage. The arn can be found by clicking on the instance name.  Everything after the last colon in the arn is the `environment-id`.
-=======
-The environment_id_from_arn should be replaced with the environment-id from the arn of the instance you want to manage.
-The arn can be found by clicking on the instance name.  Everything after the last colon in the arn is the environment-id.
->>>>>>> e3fc8ebe
+The `environment_id_from_arn` should be replaced with the `environment-id` from the ARN of the instance you want to manage. The ARN can be found by clicking on the instance name, and everything after the last colon in the ARN is the `environment-id`.
 
 ![cloud9-arn](./assets/cloud9-arn.png)
 
