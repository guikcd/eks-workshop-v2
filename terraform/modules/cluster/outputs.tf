--- conflicted
+++ resolved
@@ -146,7 +146,6 @@
   value       = module.iam_assumable_role_adot_ci.iam_role_arn
 }
 
-<<<<<<< HEAD
 output "eks_cluster_security_group_id" {
   description = "EKS Control Plane Security Group ID"
   value       = module.eks-blueprints.cluster_primary_security_group_id
@@ -157,7 +156,6 @@
   description = "IAM role arn's of managed node groups"
   value       = module.eks-blueprints.managed_node_group_iam_role_arns
 }
-=======
 
 output "oidc_provider" {
   description = "The OpenID Connect identity provider (issuer URL without leading `https://`)"
@@ -167,5 +165,4 @@
 output "vpc_id" {
   description = "The VPC ID"
   value       = module.aws_vpc.vpc_id
-}
->>>>>>> 0191b510
+}