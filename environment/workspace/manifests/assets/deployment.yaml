apiVersion: apps/v1
kind: Deployment
metadata:
  name: assets
  labels:
    app.kubernetes.io/created-by: eks-workshop
    app.kubernetes.io/type: app
spec:
  replicas: 1
  selector:
    matchLabels:
      app.kubernetes.io/name: assets
      app.kubernetes.io/instance: assets
      app.kubernetes.io/component: service
  template:
    metadata:
      annotations:
        prometheus.io/path: /metrics
        prometheus.io/port: "8080"
        prometheus.io/scrape: "true"
      labels:
        app.kubernetes.io/name: assets
        app.kubernetes.io/instance: assets
        app.kubernetes.io/component: service
        app.kubernetes.io/created-by: eks-workshop
    spec:
      serviceAccountName: assets
      securityContext:
        {}
      containers:
        - name: assets
          envFrom:
            - configMapRef:
                name: assets
          securityContext:
            capabilities:
              drop:
              - ALL
            readOnlyRootFilesystem: false
<<<<<<< HEAD
          image: "public.ecr.aws/aws-containers/retail-store-sample-assets:0.3.0"
=======
          image: "public.ecr.aws/aws-containers/retail-store-sample-assets:0.4.0"
>>>>>>> 69a1d1ce
          imagePullPolicy: IfNotPresent
          ports:
            - name: http
              containerPort: 8080
              protocol: TCP
          livenessProbe:
            httpGet:
              path: /health.html
              port: 8080
            periodSeconds: 3
          resources:
            limits:
              memory: 128Mi
            requests:
              cpu: 128m
              memory: 128Mi
          volumeMounts:
            - mountPath: /tmp
              name: tmp-volume
      volumes:
        - name: tmp-volume
          emptyDir:
            medium: Memory<|MERGE_RESOLUTION|>--- conflicted
+++ resolved
@@ -37,11 +37,7 @@
               drop:
               - ALL
             readOnlyRootFilesystem: false
-<<<<<<< HEAD
-          image: "public.ecr.aws/aws-containers/retail-store-sample-assets:0.3.0"
-=======
           image: "public.ecr.aws/aws-containers/retail-store-sample-assets:0.4.0"
->>>>>>> 69a1d1ce
           imagePullPolicy: IfNotPresent
           ports:
             - name: http
