--- conflicted
+++ resolved
@@ -4,15 +4,7 @@
 resources:
   - ../../../../base-application/checkout
 patches:
-<<<<<<< HEAD
-  - deploymentv2.yaml
-  - servicev2.yaml
-  - nlb.yaml
-  - delete-deployment-redis.yaml
-  - delete-service-redis.yaml
-=======
 - path: deploymentv2.yaml
 - path: servicev2.yaml
 - path: delete-deployment-redis.yaml
-- path: delete-service-redis.yaml
->>>>>>> 47b42fdc
+- path: delete-service-redis.yaml